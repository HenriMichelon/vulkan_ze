#pragma once

#include "z0/application.hpp"
#include "z0/input_event.hpp"

<<<<<<< HEAD
namespace z0 {

    enum InputEventType {
        INPUT_EVENT_KEY             = 0,
        INPUT_EVENT_MOUSE_MOTION    = 1,
        //INPUT_EVENT_MOUSE_BUTTON    = 2,
    };
=======
#include <map>
>>>>>>> 55322ba2

namespace z0 {

    enum MouseMode {
        MOUSE_MODE_VISIBLE          = 0,
        MOUSE_MODE_VISIBLE_CAPTURED = 1,
        MOUSE_MODE_HIDDEN           = 2,
        MOUSE_MODE_HIDDEN_CAPTURED  = 3,
    };

    class Input {
    public:
        static bool isKeyPressed(Key key);
<<<<<<< HEAD
        static void setMouseMode(MouseMode mode);
    };
=======
        static glm::vec2 getKeyboardVector(Key negX, Key posX, Key negY, Key posY);
>>>>>>> 55322ba2

        static bool isMouseButtonPressed(MouseButton mouseButton);
        static void setMouseMode(MouseMode mode);

        static int getConnectedJoypads();
        static bool isGamepad(int index);
        static std::string getGamepadName(int index);
        static bool isGamepadButtonPressed(int index, GamepadButton gamepadButton);
        static float getGamepadAxisValue(int index, GamepadAxis gamepadAxis);
        static glm::vec2 getGamepadVector(int index, GamepadAxisJoystick axisJoystick);

        inline static bool haveInputEvent() { return !inputQueue.empty(); }
        static std::shared_ptr<InputEvent> consumeInputEvent();
        static void injectInputEvent(std::shared_ptr<InputEvent> event);

    public:
        static std::list<std::shared_ptr<InputEvent>> inputQueue;
    };

    class InputEventMouseMotion: public InputEvent {
    public:
        InputEventMouseMotion(float posX, float posY, float relativeX, float relativeY);

        glm::vec2 getPosition() const { return glm::vec2{x, y}; }
        float getX() const { return x; }
        float getY() const { return y; }
        float getRelativeX() const { return relativeX; }
        float getRelativeY() const { return relativeY; }

    private:
        float x, y;
        float relativeX, relativeY;
    };

}<|MERGE_RESOLUTION|>--- conflicted
+++ resolved
@@ -3,36 +3,14 @@
 #include "z0/application.hpp"
 #include "z0/input_event.hpp"
 
-<<<<<<< HEAD
-namespace z0 {
-
-    enum InputEventType {
-        INPUT_EVENT_KEY             = 0,
-        INPUT_EVENT_MOUSE_MOTION    = 1,
-        //INPUT_EVENT_MOUSE_BUTTON    = 2,
-    };
-=======
 #include <map>
->>>>>>> 55322ba2
 
 namespace z0 {
-
-    enum MouseMode {
-        MOUSE_MODE_VISIBLE          = 0,
-        MOUSE_MODE_VISIBLE_CAPTURED = 1,
-        MOUSE_MODE_HIDDEN           = 2,
-        MOUSE_MODE_HIDDEN_CAPTURED  = 3,
-    };
 
     class Input {
     public:
         static bool isKeyPressed(Key key);
-<<<<<<< HEAD
-        static void setMouseMode(MouseMode mode);
-    };
-=======
         static glm::vec2 getKeyboardVector(Key negX, Key posX, Key negY, Key posY);
->>>>>>> 55322ba2
 
         static bool isMouseButtonPressed(MouseButton mouseButton);
         static void setMouseMode(MouseMode mode);
@@ -52,19 +30,5 @@
         static std::list<std::shared_ptr<InputEvent>> inputQueue;
     };
 
-    class InputEventMouseMotion: public InputEvent {
-    public:
-        InputEventMouseMotion(float posX, float posY, float relativeX, float relativeY);
-
-        glm::vec2 getPosition() const { return glm::vec2{x, y}; }
-        float getX() const { return x; }
-        float getY() const { return y; }
-        float getRelativeX() const { return relativeX; }
-        float getRelativeY() const { return relativeY; }
-
-    private:
-        float x, y;
-        float relativeX, relativeY;
-    };
 
 }