#pragma once

#include "volk.h"
#include "imgui.h"

#define GLFW_INCLUDE_VULKAN
#include "GLFW/glfw3.h"
#include "imgui_impl_glfw.h"
#include "imgui_impl_vulkan.h"
#ifdef _WIN64
  #define GLFW_EXPOSE_NATIVE_WIN32
  #include "GLFW/glfw3native.h"
#endif

#include <iostream>
#include <list>

<<<<<<< HEAD
=======
// For ImGui
>>>>>>> 55322ba2
static void check_vk_result(VkResult err)
{
    if (err == 0)
        return;
    std::cout << "[vulkan] Error: VkResult\n" << std::endl;
    if (err < 0)
        abort();
}

#include "z0/window.hpp"
#include <string>

namespace z0 {

    class WindowHelper {
    public:
        WindowHelper(WindowMode mode, int w, int h, const std::string& windowName);

        bool shouldClose();
        void process();
        void close();

        int getWidth() const { return _width; }
        int getHeight() const { return _height; }

#ifdef GLFW_VERSION_MAJOR
        GLFWwindow* getWindowHandle() const { return windowHandle; }
#endif
    private:
        WindowMode mode;
#ifdef GLFW_VERSION_MAJOR
        GLFWwindow *windowHandle;
#endif

    public:
        // accessed by static functions
        bool _windowResized = false;
        int _width, _height;
        double _mouseLastX, _mouseLastY;
    };

}<|MERGE_RESOLUTION|>--- conflicted
+++ resolved
@@ -15,10 +15,7 @@
 #include <iostream>
 #include <list>
 
-<<<<<<< HEAD
-=======
 // For ImGui
->>>>>>> 55322ba2
 static void check_vk_result(VkResult err)
 {
     if (err == 0)
