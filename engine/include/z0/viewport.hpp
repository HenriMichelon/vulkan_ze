#pragma once

#include "z0/application_config.hpp"
#include "z0/nodes/node.hpp"
#include "z0/helpers/window_helper.hpp"
#include "z0/vulkan/vulkan_device.hpp"

namespace z0 {

    class SceneRenderer;

    class Viewport: public Object {
    public:
        Viewport(VulkanInstance& instance, const ApplicationConfig& applicationConfig);

        MSAA getMSAA() const;
        void setMSAA(MSAA samples);
        float getAspectRatio() const;

        void drawFrame();
        void wait();
        bool shouldClose() { return window.shouldClose(); }
        float getFPS() const { return fps; }

<<<<<<< HEAD
        bool haveInputEvent() const { return window.haveInputEvent(); }
        std::shared_ptr<InputEvent> consumeInputEvent() { return window.consumeEvent(); }
        bool isKeyPressed(Key key) const;
        void setMouseMode(MouseMode mode) const;

=======
>>>>>>> 55322ba2
        void loadScene(std::shared_ptr<Node>& rootNode);

        static Viewport& get();

    private:
        float fps;
        WindowHelper window;
        std::unique_ptr<VulkanDevice> vulkanDevice;
        std::shared_ptr<SceneRenderer> sceneRenderer;

    public:
        VulkanDevice& _getDevice() { return *vulkanDevice; }
        WindowHelper& _getWindowHelper() { return window; }
        void _setFPS(float _fps) { fps = _fps; }
    };

}<|MERGE_RESOLUTION|>--- conflicted
+++ resolved
@@ -22,14 +22,6 @@
         bool shouldClose() { return window.shouldClose(); }
         float getFPS() const { return fps; }
 
-<<<<<<< HEAD
-        bool haveInputEvent() const { return window.haveInputEvent(); }
-        std::shared_ptr<InputEvent> consumeInputEvent() { return window.consumeEvent(); }
-        bool isKeyPressed(Key key) const;
-        void setMouseMode(MouseMode mode) const;
-
-=======
->>>>>>> 55322ba2
         void loadScene(std::shared_ptr<Node>& rootNode);
 
         static Viewport& get();
