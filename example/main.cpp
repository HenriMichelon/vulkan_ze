#include "z0/mainloop.hpp"
#include "z0/scene.hpp"
#include "z0/loader.hpp"
#include "z0/input.hpp"
#include "z0/nodes/directional_light.hpp"
#include "z0/nodes/camera.hpp"
#include "z0/nodes/environment.hpp"
#include "z0/nodes/omni_light.hpp"
#include "z0/nodes/spot_light.hpp"
#include "z0/nodes/mesh_instance.hpp"
#include "z0/nodes/skybox.hpp"
#include "z0/log.hpp"

#include <algorithm>

void printPosition(z0::Node node) {
    auto pos = node.getPosition();
    std::cout << node.toString() << " local position : " << pos.x << "," << pos.y << "," << pos.z << std::endl;
    pos = node.getPositionGlobal();
    std::cout << node.toString() << " global position : " << pos.x << "," << pos.y << "," << pos.z << std::endl;
}

class Player: public z0::Node {
public:
<<<<<<< HEAD
    const float translationSpeed = 2.0;
=======
    const float translationSpeed = 4.0;
>>>>>>> 55322ba2
    const float mouseSensitivity = 0.002;
    const float maxCameraAngleUp = glm::radians(60.0);
    const float maxCameraAngleDown = -glm::radians(45.0);

    Player(): z0::Node("Player") {}

    void onInput(z0::InputEvent& event) {
        if ((event.getType() == z0::INPUT_EVENT_MOUSE_MOTION) && mouseCaptured) {
            auto& eventMouseMotion = dynamic_cast<z0::InputEventMouseMotion&>(event);
            rotateY(eventMouseMotion.getRelativeX() * mouseSensitivity);
            camera->rotateX(eventMouseMotion.getRelativeY() * mouseSensitivity * mouseInvertedAxisY);
            camera->setRotationX(std::clamp(camera->getRotationX(), maxCameraAngleDown, maxCameraAngleUp));
        } else if (event.getType() == z0::INPUT_EVENT_KEY) {
            auto& eventKey = dynamic_cast<z0::InputEventKey&>(event);
            if ((eventKey.getKeyCode() == z0::KEY_ESCAPE) && eventKey.isPressed()) {
                releaseMouse();
<<<<<<< HEAD
            }
        }
    }

    void onProcess(float delta) override {
        if (z0::Input::isKeyPressed(z0::KEY_W)) {
            translate({0.0, 0.0, delta * translationSpeed});
            captureMouse();
        } else if (z0::Input::isKeyPressed(z0::KEY_S)) {
            translate({0.0, 0.0, delta * -translationSpeed});
            captureMouse();
        }
        if (z0::Input::isKeyPressed(z0::KEY_A)) {
            translate({delta * -translationSpeed, 0.0, 0.0});
            captureMouse();
        } else if (z0::Input::isKeyPressed(z0::KEY_D)) {
            translate({delta * translationSpeed, 0.0, 0.0});
            captureMouse();
        }
        float angle = delta * glm::radians(90.0f) / 2;
        //markup2->rotateY(angle);
    }

    void onReady() override {
        captureMouse();
        setPosition({0.0, 0.0, -10.0});

        auto markup = z0::Loader::loadModelFromFile("models/light.glb", true);
        markup->setScale(glm::vec3{0.25});
        addChild(markup);
        markup2 = z0::Loader::loadModelFromFile("models/crate.glb", true);
        markup2->setScale(glm::vec3{0.1});
        markup2->setPosition({-0.2, -0.2, 0.2});
        markup2->rotateDegrees({45.0, 0.0, 0.0});
        addChild(markup2);

        camera = std::make_shared<z0::Camera>();
        camera->setPosition({ 0.0f, 0.0f, -0.5f});
        addChild(static_cast<std::shared_ptr<z0::Node>>(camera));

        camera->setRotationX(glm::radians(20.0));
        //camera->rotateY(glm::radians(20.));
        //printPosition(*camera);
    }

private:
=======
            }
        }
    }

    void onProcess(float delta) override {
        glm::vec2 input;
        if (gamepad != -1) {
            input = z0::Input::getGamepadVector(gamepad, z0::GAMEPAD_AXIS_LEFT);
            if (input == vec2Zero) input = z0::Input::getKeyboardVector(z0::KEY_A, z0::KEY_D, z0::KEY_W, z0::KEY_S);
        } else {
            input = z0::Input::getKeyboardVector(z0::KEY_A, z0::KEY_D, z0::KEY_W, z0::KEY_S);
        }
        if (input != vec2Zero) {
            auto direction = transformBasis * glm::vec3{input.x, 0, -input.y};
            glm::vec3 velocity{direction.x * translationSpeed, 0.0, direction.z * translationSpeed};
            velocity = velocity * delta;
            if (velocity != vec3Zero) {
                captureMouse();
                translate(velocity);
            }
        }
        if (mouseCaptured) {
            glm::vec2 inputDir;
            if (gamepad != -1) {
                inputDir = z0::Input::getGamepadVector(gamepad, z0::GAMEPAD_AXIS_RIGHT);
                if (inputDir == vec2Zero) inputDir = z0::Input::getKeyboardVector(z0::KEY_LEFT, z0::KEY_RIGHT, z0::KEY_UP, z0::KEY_DOWN);
            } else {
                inputDir = z0::Input::getKeyboardVector(z0::KEY_LEFT, z0::KEY_RIGHT, z0::KEY_UP, z0::KEY_DOWN);
            }
            if (inputDir != vec2Zero) {
                auto look_dir = inputDir * delta;
                rotateY(look_dir.x * 2.0);
                camera->rotateX(-look_dir.y * mouseInvertedAxisY);
                camera->setRotationX(std::clamp(camera->getRotationX() , maxCameraAngleDown, maxCameraAngleUp));
            }
        }
    }

    void onReady() override {
        captureMouse();
        setPosition({0.0, 0.0, -10.0});

        auto markup = z0::Loader::loadModelFromFile("models/light.glb", true);
        markup->setScale(glm::vec3{0.25});
        addChild(markup);

        camera = std::make_shared<z0::Camera>();
        camera->setPosition({ 0.0f, 0.0f, -0.5f});
        addChild(static_cast<std::shared_ptr<z0::Node>>(camera));

        for (int i = 0; i < z0::Input::getConnectedJoypads(); i++) {
            if (z0::Input::isGamepad(i)) {
                gamepad = i;
                break;
            }
        }
        if (gamepad != -1) {
            std::cout << "Using Gamepad " << z0::Input::getGamepadName(gamepad) << std::endl;
        }
    }

private:
    int gamepad{-1};
>>>>>>> 55322ba2
    bool mouseCaptured{false};
    int mouseInvertedAxisY{-1};
    std::shared_ptr<z0::Camera> camera;
    std::shared_ptr<z0::Node> markup2;

    void captureMouse() {
        z0::Input::setMouseMode(z0::MOUSE_MODE_HIDDEN_CAPTURED);
        mouseCaptured = true;
    }

    void releaseMouse() {
        z0::Input::setMouseMode(z0::MOUSE_MODE_VISIBLE);
        mouseCaptured = false;
    }
};

class RootNode: public z0::Node {
public:

    RootNode(): z0::Node("Main") {}

    void onProcess(float delta) override {
        float angle = delta * glm::radians(90.0f) / 2;
        model1->rotateGlobalZ(angle);
        model2->rotateX(angle);
        model3->rotateY(angle);
    }

    void onReady() override {
        z0::Environment environment{};
        environment.setAmbientColorAndIntensity({1.0f, 1.0f, 1.0f, 0.2f});
        addChild(environment);

        z0::Skybox skybox("textures/sky", ".jpg");
        addChild(skybox);

        z0::DirectionalLight directionalLight{glm::vec3{0.0f, .5f, 0.1f}};
        directionalLight.setColorAndIntensity({1.0f, 1.0f, 1.0f, 1.0f});
        directionalLight.setCastShadow(true);
        addChild(directionalLight);

       /* z0::SpotLight spotLight1{{-0.75, .5, 0.1},
                                 45.0, 55.0,
                                 0.027, 0.0028};
        spotLight1.setPosition({3.0, -6.0, -2.1});
        spotLight1.setColorAndIntensity({1.0f, 1.0f, 1.0f, 4.0f});
        spotLight1.setCastShadow(true);
        addChild(spotLight1);
        light1 = z0::Loader::loadModelFromFile("models/light.glb", false);
        light1->setPosition(spotLight1.getPosition());
        addChild(light1);

        z0::SpotLight spotLight2{{0.75, .5, 0.1},
                                 45.0, 55.0,
                                 0.027, 0.0028};
        spotLight2.setPosition({-3.0, -4.0, -2.1});
        spotLight2.setColorAndIntensity({1.0f, 1.0f, 1.0f, 4.0f});
        //spotLight2.setCastShadow(true);
        //addChild(spotLight2);
        light2 =  z0::Loader::loadModelFromFile("models/light.glb", false);
        light2->setPosition(spotLight2.getPosition());
        addChild(light2);*/

        model3 = z0::Loader::loadModelFromFile("models/window.glb");
        model3->rotateDegrees({-90.0, 0.0, 0.0});
        model3->setPosition({1.0, -0.0, -3.0});
        auto* mi = dynamic_cast<z0::MeshInstance*>(model3->getChildren().front().get());
        auto* mat = dynamic_cast<z0::StandardMaterial*>(mi->getMesh()->getSurfaceMaterial(0).get());
        mat->transparency = z0::TRANSPARENCY_ALPHA;
        mat->cullMode = z0::CULLMODE_DISABLED;
        //mat->alphaScissor = 0.4;

        model4 = model3->duplicate();
        model4->setPosition({0.0, -0.0, 4.0});

        addChild(model4);
        addChild(model3);

        model1 = z0::Loader::loadModelFromFile("models/cube2.glb", true);

        model2 = model1->duplicate();
        addChild(model2);
        addChild(model1);

        model1->setScale(glm::vec3{.5});

        model1->setPositionGlobal({4.0, 0.0, 0.0});
        model2->setPosition({0.0, -2.0, 0.0});

        /*floor = z0::Loader::loadModelFromFile("models/floor.glb", true );
        floor->setPosition({0.0, 2.0, 0.0});
        addChild(floor);*/

        addChild(std::make_shared<Player>());
        //printTree(std::cout);
    }

private:
    float rot = 0.0;
    std::shared_ptr<z0::Node> model1;
    std::shared_ptr<z0::Node> model2;
    std::shared_ptr<z0::Node> model3;
    std::shared_ptr<z0::Node> model4;
    std::shared_ptr<z0::Node> light1;
    std::shared_ptr<z0::Node> light2;
    std::shared_ptr<z0::Node> floor;

};

int main() {
    z0::ApplicationConfig applicationConfig {
        .appName = "Example App",
        .appDir = "..",
        .windowMode = z0::WINDOW_MODE_WINDOWED,
        .windowWidth = 1024,
        .windowHeight = 768,
        .msaa = z0::MSAA_AUTO
    };
    z0::MainLoop app{applicationConfig};
    app.start(std::make_shared<z0::Scene>(std::make_shared<RootNode>()));
    return 0;
}<|MERGE_RESOLUTION|>--- conflicted
+++ resolved
@@ -22,11 +22,7 @@
 
 class Player: public z0::Node {
 public:
-<<<<<<< HEAD
-    const float translationSpeed = 2.0;
-=======
     const float translationSpeed = 4.0;
->>>>>>> 55322ba2
     const float mouseSensitivity = 0.002;
     const float maxCameraAngleUp = glm::radians(60.0);
     const float maxCameraAngleDown = -glm::radians(45.0);
@@ -43,54 +39,6 @@
             auto& eventKey = dynamic_cast<z0::InputEventKey&>(event);
             if ((eventKey.getKeyCode() == z0::KEY_ESCAPE) && eventKey.isPressed()) {
                 releaseMouse();
-<<<<<<< HEAD
-            }
-        }
-    }
-
-    void onProcess(float delta) override {
-        if (z0::Input::isKeyPressed(z0::KEY_W)) {
-            translate({0.0, 0.0, delta * translationSpeed});
-            captureMouse();
-        } else if (z0::Input::isKeyPressed(z0::KEY_S)) {
-            translate({0.0, 0.0, delta * -translationSpeed});
-            captureMouse();
-        }
-        if (z0::Input::isKeyPressed(z0::KEY_A)) {
-            translate({delta * -translationSpeed, 0.0, 0.0});
-            captureMouse();
-        } else if (z0::Input::isKeyPressed(z0::KEY_D)) {
-            translate({delta * translationSpeed, 0.0, 0.0});
-            captureMouse();
-        }
-        float angle = delta * glm::radians(90.0f) / 2;
-        //markup2->rotateY(angle);
-    }
-
-    void onReady() override {
-        captureMouse();
-        setPosition({0.0, 0.0, -10.0});
-
-        auto markup = z0::Loader::loadModelFromFile("models/light.glb", true);
-        markup->setScale(glm::vec3{0.25});
-        addChild(markup);
-        markup2 = z0::Loader::loadModelFromFile("models/crate.glb", true);
-        markup2->setScale(glm::vec3{0.1});
-        markup2->setPosition({-0.2, -0.2, 0.2});
-        markup2->rotateDegrees({45.0, 0.0, 0.0});
-        addChild(markup2);
-
-        camera = std::make_shared<z0::Camera>();
-        camera->setPosition({ 0.0f, 0.0f, -0.5f});
-        addChild(static_cast<std::shared_ptr<z0::Node>>(camera));
-
-        camera->setRotationX(glm::radians(20.0));
-        //camera->rotateY(glm::radians(20.));
-        //printPosition(*camera);
-    }
-
-private:
-=======
             }
         }
     }
@@ -154,7 +102,6 @@
 
 private:
     int gamepad{-1};
->>>>>>> 55322ba2
     bool mouseCaptured{false};
     int mouseInvertedAxisY{-1};
     std::shared_ptr<z0::Camera> camera;
